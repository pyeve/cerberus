# -*- coding: utf-8 -*-

import re
import sys
from datetime import datetime, date
from random import choice
from string import ascii_lowercase

from pytest import mark, fail

from cerberus import errors, Validator
from cerberus.tests import (
    assert_bad_type,
    assert_document_error,
    assert_fail,
    assert_has_error,
    assert_not_has_error,
    assert_success,
)
from cerberus.tests.conftest import sample_schema


def test_empty_document():
    assert_document_error(None, sample_schema, None, errors.DOCUMENT_MISSING)


def test_bad_document_type():
    document = "not a dict"
    assert_document_error(
        document, sample_schema, None, errors.DOCUMENT_FORMAT.format(document)
    )


def test_unknown_field(validator):
    field = 'surname'
    assert_fail(
        {field: 'doe'},
        validator=validator,
        error=(field, (), errors.UNKNOWN_FIELD, None),
    )
    assert validator.errors == {field: ['unknown field']}


def test_empty_field_definition(document):
    field = 'name'
    schema = {field: {}}
    assert_success(document, schema)


def test_required_field(schema):
    field = 'a_required_string'
    required_string_extension = {
        'a_required_string': {
            'type': 'string',
            'minlength': 2,
            'maxlength': 10,
            'required': True,
        }
    }
    schema.update(required_string_extension)
    assert_fail(
        {'an_integer': 1},
        schema,
        error=(field, (field, 'required'), errors.REQUIRED_FIELD, True),
    )


def test_nullable_field():
    assert_success({'a_nullable_integer': None})
    assert_success({'a_nullable_integer': 3})
    assert_success({'a_nullable_field_without_type': None})
    assert_fail({'a_nullable_integer': "foo"})
    assert_fail({'an_integer': None})
    assert_fail({'a_not_nullable_field_without_type': None})


def test_readonly_field():
    field = 'a_readonly_string'
    assert_fail(
        {field: 'update me if you can'},
        error=(field, (field, 'readonly'), errors.READONLY_FIELD, True),
    )


def test_readonly_field_first_rule():
    # test that readonly rule is checked before any other rule, and blocks.
    # See #63.
    schema = {'a_readonly_number': {'type': 'integer', 'readonly': True, 'max': 1}}
    v = Validator(schema)
    v.validate({'a_readonly_number': 2})
    # it would be a list if there's more than one error; we get a dict
    # instead.
    assert 'read-only' in v.errors['a_readonly_number'][0]


def test_readonly_field_with_default_value():
    schema = {
        'created': {'type': 'string', 'readonly': True, 'default': 'today'},
        'modified': {
            'type': 'string',
            'readonly': True,
            'default_setter': lambda d: d['created'],
        },
    }
    assert_success({}, schema)
    expected_errors = [
        (
            'created',
            ('created', 'readonly'),
            errors.READONLY_FIELD,
            schema['created']['readonly'],
        ),
        (
            'modified',
            ('modified', 'readonly'),
            errors.READONLY_FIELD,
            schema['modified']['readonly'],
        ),
    ]
    assert_fail(
        {'created': 'tomorrow', 'modified': 'today'}, schema, errors=expected_errors
    )
    assert_fail(
        {'created': 'today', 'modified': 'today'}, schema, errors=expected_errors
    )


def test_nested_readonly_field_with_default_value():
    schema = {
        'some_field': {
            'type': 'dict',
            'schema': {
                'created': {'type': 'string', 'readonly': True, 'default': 'today'},
                'modified': {
                    'type': 'string',
                    'readonly': True,
                    'default_setter': lambda d: d['created'],
                },
            },
        }
    }
    assert_success({'some_field': {}}, schema)
    expected_errors = [
        (
            ('some_field', 'created'),
            ('some_field', 'schema', 'created', 'readonly'),
            errors.READONLY_FIELD,
            schema['some_field']['schema']['created']['readonly'],
        ),
        (
            ('some_field', 'modified'),
            ('some_field', 'schema', 'modified', 'readonly'),
            errors.READONLY_FIELD,
            schema['some_field']['schema']['modified']['readonly'],
        ),
    ]
    assert_fail(
        {'some_field': {'created': 'tomorrow', 'modified': 'now'}},
        schema,
        errors=expected_errors,
    )
    assert_fail(
        {'some_field': {'created': 'today', 'modified': 'today'}},
        schema,
        errors=expected_errors,
    )


def test_repeated_readonly(validator):
    # https://github.com/pyeve/cerberus/issues/311
    validator.schema = {'id': {'readonly': True}}
    assert_fail({'id': 0}, validator=validator)
    assert_fail({'id': 0}, validator=validator)


def test_not_a_string():
    assert_bad_type('a_string', 'string', 1)


def test_not_a_binary():
    # 'u' literal prefix produces type `str` in Python 3
    assert_bad_type('a_binary', 'binary', u"i'm not a binary")


def test_not_a_integer():
    assert_bad_type('an_integer', 'integer', "i'm not an integer")


def test_not_a_boolean():
    assert_bad_type('a_boolean', 'boolean', "i'm not a boolean")


def test_not_a_datetime():
    assert_bad_type('a_datetime', 'datetime', "i'm not a datetime")


def test_not_a_float():
    assert_bad_type('a_float', 'float', "i'm not a float")


def test_not_a_number():
    assert_bad_type('a_number', 'number', "i'm not a number")


def test_not_a_list():
    assert_bad_type('a_list_of_values', 'list', "i'm not a list")


def test_not_a_dict():
    assert_bad_type('a_dict', 'dict', "i'm not a dict")


def test_bad_max_length(schema):
    field = 'a_string'
    max_length = schema[field]['maxlength']
    value = "".join(choice(ascii_lowercase) for i in range(max_length + 1))
    assert_fail(
        {field: value},
        error=(
            field,
            (field, 'maxlength'),
            errors.MAX_LENGTH,
            max_length,
            (len(value),),
        ),
    )


def test_bad_max_length_binary(schema):
    field = 'a_binary'
    max_length = schema[field]['maxlength']
    value = b'\x00' * (max_length + 1)
    assert_fail(
        {field: value},
        error=(
            field,
            (field, 'maxlength'),
            errors.MAX_LENGTH,
            max_length,
            (len(value),),
        ),
    )


def test_bad_min_length(schema):
    field = 'a_string'
    min_length = schema[field]['minlength']
    value = "".join(choice(ascii_lowercase) for i in range(min_length - 1))
    assert_fail(
        {field: value},
        error=(
            field,
            (field, 'minlength'),
            errors.MIN_LENGTH,
            min_length,
            (len(value),),
        ),
    )


def test_bad_min_length_binary(schema):
    field = 'a_binary'
    min_length = schema[field]['minlength']
    value = b'\x00' * (min_length - 1)
    assert_fail(
        {field: value},
        error=(
            field,
            (field, 'minlength'),
            errors.MIN_LENGTH,
            min_length,
            (len(value),),
        ),
    )


def test_bad_max_value(schema):
    def assert_bad_max_value(field, inc):
        max_value = schema[field]['max']
        value = max_value + inc
        assert_fail(
            {field: value}, error=(field, (field, 'max'), errors.MAX_VALUE, max_value)
        )

    field = 'an_integer'
    assert_bad_max_value(field, 1)
    field = 'a_float'
    assert_bad_max_value(field, 1.0)
    field = 'a_number'
    assert_bad_max_value(field, 1)


def test_bad_min_value(schema):
    def assert_bad_min_value(field, inc):
        min_value = schema[field]['min']
        value = min_value - inc
        assert_fail(
            {field: value}, error=(field, (field, 'min'), errors.MIN_VALUE, min_value)
        )

    field = 'an_integer'
    assert_bad_min_value(field, 1)
    field = 'a_float'
    assert_bad_min_value(field, 1.0)
    field = 'a_number'
    assert_bad_min_value(field, 1)


def test_bad_schema():
    field = 'a_dict'
    subschema_field = 'address'
    schema = {
        field: {
            'type': 'dict',
            'schema': {
                subschema_field: {'type': 'string'},
                'city': {'type': 'string', 'required': True},
            },
        }
    }
    document = {field: {subschema_field: 34}}
    validator = Validator(schema)

    assert_fail(
        document,
        validator=validator,
        error=(
            field,
            (field, 'schema'),
            errors.MAPPING_SCHEMA,
            validator.schema['a_dict']['schema'],
        ),
        child_errors=[
            (
                (field, subschema_field),
                (field, 'schema', subschema_field, 'type'),
                errors.BAD_TYPE,
                'string',
            ),
            (
                (field, 'city'),
                (field, 'schema', 'city', 'required'),
                errors.REQUIRED_FIELD,
                True,
            ),
        ],
    )

    handler = errors.BasicErrorHandler
    assert field in validator.errors
    assert subschema_field in validator.errors[field][-1]
    assert (
        handler.messages[errors.BAD_TYPE.code].format(constraint='string')
        in validator.errors[field][-1][subschema_field]
    )
    assert 'city' in validator.errors[field][-1]
    assert (
        handler.messages[errors.REQUIRED_FIELD.code]
        in validator.errors[field][-1]['city']
    )


def test_bad_valuesrules():
    field = 'a_dict_with_valuesrules'
    schema_field = 'a_string'
    value = {schema_field: 'not an integer'}

    exp_child_errors = [
        (
            (field, schema_field),
            (field, 'valuesrules', 'type'),
            errors.BAD_TYPE,
            'integer',
        )
    ]
    assert_fail(
        {field: value},
        error=(field, (field, 'valuesrules'), errors.VALUESRULES, {'type': 'integer'}),
        child_errors=exp_child_errors,
    )


def test_bad_list_of_values(validator):
    field = 'a_list_of_values'
    value = ['a string', 'not an integer']
    assert_fail(
        {field: value},
        validator=validator,
        error=(
            field,
            (field, 'items'),
            errors.BAD_ITEMS,
            [{'type': 'string'}, {'type': 'integer'}],
        ),
        child_errors=[
            ((field, 1), (field, 'items', 1, 'type'), errors.BAD_TYPE, 'integer')
        ],
    )

    assert (
        errors.BasicErrorHandler.messages[errors.BAD_TYPE.code].format(
            constraint='integer'
        )
        in validator.errors[field][-1][1]
    )

    value = ['a string', 10, 'an extra item']
    assert_fail(
        {field: value},
        error=(
            field,
            (field, 'items'),
            errors.ITEMS_LENGTH,
            [{'type': 'string'}, {'type': 'integer'}],
            (2, 3),
        ),
    )


def test_bad_list_of_integers():
    field = 'a_list_of_integers'
    value = [34, 'not an integer']
    assert_fail({field: value})


def test_bad_list_of_dicts():
    field = 'a_list_of_dicts'
    map_schema = {
        'sku': {'type': 'string'},
        'price': {'type': 'integer', 'required': True},
    }
    seq_schema = {'type': 'dict', 'schema': map_schema}
    schema = {field: {'type': 'list', 'schema': seq_schema}}
    validator = Validator(schema)
    value = [{'sku': 'KT123', 'price': '100'}]
    document = {field: value}

    assert_fail(
        document,
        validator=validator,
        error=(field, (field, 'schema'), errors.SEQUENCE_SCHEMA, seq_schema),
        child_errors=[
            ((field, 0), (field, 'schema', 'schema'), errors.MAPPING_SCHEMA, map_schema)
        ],
    )

    assert field in validator.errors
    assert 0 in validator.errors[field][-1]
    assert 'price' in validator.errors[field][-1][0][-1]
    exp_msg = errors.BasicErrorHandler.messages[errors.BAD_TYPE.code].format(
        constraint='integer'
    )
    assert exp_msg in validator.errors[field][-1][0][-1]['price']

    value = ["not a dict"]
    exp_child_errors = [
        ((field, 0), (field, 'schema', 'type'), errors.BAD_TYPE, 'dict', ())
    ]
    assert_fail(
        {field: value},
        error=(field, (field, 'schema'), errors.SEQUENCE_SCHEMA, seq_schema),
        child_errors=exp_child_errors,
    )


def test_array_unallowed():
    field = 'an_array'
    value = ['agent', 'client', 'profit']
    assert_fail(
        {field: value},
        error=(
            field,
            (field, 'allowed'),
            errors.UNALLOWED_VALUES,
            ['agent', 'client', 'vendor'],
            ['profit'],
        ),
    )


def test_string_unallowed():
    field = 'a_restricted_string'
    value = 'profit'
    assert_fail(
        {field: value},
        error=(
            field,
            (field, 'allowed'),
            errors.UNALLOWED_VALUE,
            ['agent', 'client', 'vendor'],
            value,
        ),
    )


def test_integer_unallowed():
    field = 'a_restricted_integer'
    value = 2
    assert_fail(
        {field: value},
        error=(field, (field, 'allowed'), errors.UNALLOWED_VALUE, [-1, 0, 1], value),
    )


def test_integer_allowed():
    assert_success({'a_restricted_integer': -1})


def test_validate_update():
    assert_success(
        {
            'an_integer': 100,
            'a_dict': {'address': 'adr'},
            'a_list_of_dicts': [{'sku': 'let'}],
        },
        update=True,
    )


def test_string():
    assert_success({'a_string': 'john doe'})


def test_string_allowed():
    assert_success({'a_restricted_string': 'client'})


def test_integer():
    assert_success({'an_integer': 50})


def test_boolean():
    assert_success({'a_boolean': True})


def test_datetime():
    assert_success({'a_datetime': datetime.now()})


def test_float():
    assert_success({'a_float': 3.5})
    assert_success({'a_float': 1})


def test_number():
    assert_success({'a_number': 3.5})
    assert_success({'a_number': 3})


def test_array():
    assert_success({'an_array': ['agent', 'client']})


def test_set():
    assert_success({'a_set': set(['hello', 1])})


def test_one_of_two_types(validator):
    field = 'one_or_more_strings'
    assert_success({field: 'foo'})
    assert_success({field: ['foo', 'bar']})
    exp_child_errors = [
        ((field, 1), (field, 'schema', 'type'), errors.BAD_TYPE, 'string')
    ]
    assert_fail(
        {field: ['foo', 23]},
        validator=validator,
        error=(field, (field, 'schema'), errors.SEQUENCE_SCHEMA, {'type': 'string'}),
        child_errors=exp_child_errors,
    )
    assert_fail(
        {field: 23},
        error=((field,), (field, 'type'), errors.BAD_TYPE, ['string', 'list']),
    )
    assert validator.errors == {field: [{1: ['must be of string type']}]}


def test_regex(validator):
    field = 'a_regex_email'
    assert_success({field: 'valid.email@gmail.com'}, validator=validator)
    assert_fail(
        {field: 'invalid'},
        update=True,
        error=(
            field,
            (field, 'regex'),
            errors.REGEX_MISMATCH,
            '^[a-zA-Z0-9_.+-]+@[a-zA-Z0-9-]+\.[a-zA-Z0-9-.]+$',
        ),
    )


def test_a_list_of_dicts():
    assert_success(
        {
            'a_list_of_dicts': [
                {'sku': 'AK345', 'price': 100},
                {'sku': 'YZ069', 'price': 25},
            ]
        }
    )


def test_a_list_of_values():
    assert_success({'a_list_of_values': ['hello', 100]})


def test_an_array_from_set():
    assert_success({'an_array_from_set': ['agent', 'client']})


def test_a_list_of_integers():
    assert_success({'a_list_of_integers': [99, 100]})


def test_a_dict(schema):
    assert_success({'a_dict': {'address': 'i live here', 'city': 'in my own town'}})
    assert_fail(
        {'a_dict': {'address': 8545}},
        error=(
            'a_dict',
            ('a_dict', 'schema'),
            errors.MAPPING_SCHEMA,
            schema['a_dict']['schema'],
        ),
        child_errors=[
            (
                ('a_dict', 'address'),
                ('a_dict', 'schema', 'address', 'type'),
                errors.BAD_TYPE,
                'string',
            ),
            (
                ('a_dict', 'city'),
                ('a_dict', 'schema', 'city', 'required'),
                errors.REQUIRED_FIELD,
                True,
            ),
        ],
    )


def test_a_dict_with_valuesrules(validator):
    assert_success(
        {'a_dict_with_valuesrules': {'an integer': 99, 'another integer': 100}}
    )

    error = (
        'a_dict_with_valuesrules',
        ('a_dict_with_valuesrules', 'valuesrules'),
        errors.VALUESRULES,
        {'type': 'integer'},
    )
    child_errors = [
        (
            ('a_dict_with_valuesrules', 'a string'),
            ('a_dict_with_valuesrules', 'valuesrules', 'type'),
            errors.BAD_TYPE,
            'integer',
        )
    ]

    assert_fail(
        {'a_dict_with_valuesrules': {'a string': '99'}},
        validator=validator,
        error=error,
        child_errors=child_errors,
    )

    assert 'valuesrules' in validator.schema_error_tree['a_dict_with_valuesrules']
    v = validator.schema_error_tree
    assert len(v['a_dict_with_valuesrules']['valuesrules'].descendants) == 1


# TODO remove 'keyschema' as rule with the next major release
@mark.parametrize('rule', ('keysrules', 'keyschema'))
def test_keysrules(rule):
    schema = {
        'a_dict_with_keysrules': {
            'type': 'dict',
            rule: {'type': 'string', 'regex': '[a-z]+'},
        }
    }
    assert_success({'a_dict_with_keysrules': {'key': 'value'}}, schema=schema)
    assert_fail({'a_dict_with_keysrules': {'KEY': 'value'}}, schema=schema)


def test_a_list_length(schema):
    field = 'a_list_length'
    min_length = schema[field]['minlength']
    max_length = schema[field]['maxlength']

    assert_fail(
        {field: [1] * (min_length - 1)},
        error=(
            field,
            (field, 'minlength'),
            errors.MIN_LENGTH,
            min_length,
            (min_length - 1,),
        ),
    )

    for i in range(min_length, max_length):
        value = [1] * i
        assert_success({field: value})

    assert_fail(
        {field: [1] * (max_length + 1)},
        error=(
            field,
            (field, 'maxlength'),
            errors.MAX_LENGTH,
            max_length,
            (max_length + 1,),
        ),
    )


def test_custom_datatype():
    class MyValidator(Validator):
        def _validate_type_objectid(self, value):
            if re.match('[a-f0-9]{24}', value):
                return True

    schema = {'test_field': {'type': 'objectid'}}
    validator = MyValidator(schema)
    assert_success({'test_field': '50ad188438345b1049c88a28'}, validator=validator)
    assert_fail(
        {'test_field': 'hello'},
        validator=validator,
        error=('test_field', ('test_field', 'type'), errors.BAD_TYPE, 'objectid'),
    )


def test_custom_datatype_rule():
    class MyValidator(Validator):
        def _validate_min_number(self, min_number, field, value):
            """ {'type': 'number'} """
            if value < min_number:
                self._error(field, 'Below the min')

        # TODO replace with TypeDefintion in next major release
        def _validate_type_number(self, value):
            if isinstance(value, int):
                return True

    schema = {'test_field': {'min_number': 1, 'type': 'number'}}
    validator = MyValidator(schema)
    assert_fail(
        {'test_field': '0'},
        validator=validator,
        error=('test_field', ('test_field', 'type'), errors.BAD_TYPE, 'number'),
    )
    assert_fail(
        {'test_field': 0},
        validator=validator,
        error=('test_field', (), errors.CUSTOM, None, ('Below the min',)),
    )
    assert validator.errors == {'test_field': ['Below the min']}


def test_custom_validator():
    class MyValidator(Validator):
        def _validate_isodd(self, isodd, field, value):
            """ {'type': 'boolean'} """
            if isodd and not bool(value & 1):
                self._error(field, 'Not an odd number')

    schema = {'test_field': {'isodd': True}}
    validator = MyValidator(schema)
    assert_success({'test_field': 7}, validator=validator)
    assert_fail(
        {'test_field': 6},
        validator=validator,
        error=('test_field', (), errors.CUSTOM, None, ('Not an odd number',)),
    )
    assert validator.errors == {'test_field': ['Not an odd number']}


@mark.parametrize(
    'value, _type', (('', 'string'), ((), 'list'), ({}, 'dict'), ([], 'list'))
)
def test_empty_values(value, _type):
    field = 'test'
    schema = {field: {'type': _type}}
    document = {field: value}

    assert_success(document, schema)

    schema[field]['empty'] = False
    assert_fail(
        document,
        schema,
        error=(field, (field, 'empty'), errors.EMPTY_NOT_ALLOWED, False),
    )

    schema[field]['empty'] = True
    assert_success(document, schema)


def test_empty_skips_regex(validator):
    schema = {'foo': {'empty': True, 'regex': r'\d?\d\.\d\d', 'type': 'string'}}
    assert validator({'foo': ''}, schema)


def test_ignore_none_values():
    field = 'test'
    schema = {field: {'type': 'string', 'empty': False, 'required': False}}
    document = {field: None}

    # Test normal behaviour
    validator = Validator(schema, ignore_none_values=False)
    assert_fail(document, validator=validator)
    validator.schema[field]['required'] = True
    validator.schema.validate()
    _errors = assert_fail(document, validator=validator)
    assert_not_has_error(
        _errors, field, (field, 'required'), errors.REQUIRED_FIELD, True
    )

    # Test ignore None behaviour
    validator = Validator(schema, ignore_none_values=True)
    validator.schema[field]['required'] = False
    validator.schema.validate()
    assert_success(document, validator=validator)
    validator.schema[field]['required'] = True
    _errors = assert_fail(schema=schema, document=document, validator=validator)
    assert_has_error(_errors, field, (field, 'required'), errors.REQUIRED_FIELD, True)
    assert_not_has_error(_errors, field, (field, 'type'), errors.BAD_TYPE, 'string')


def test_unknown_keys():
    schema = {}

    # test that unknown fields are allowed when allow_unknown is True.
    v = Validator(allow_unknown=True, schema=schema)
    assert_success({"unknown1": True, "unknown2": "yes"}, validator=v)

    # test that unknown fields are allowed only if they meet the
    # allow_unknown schema when provided.
    v.allow_unknown = {'type': 'string'}
    assert_success(document={'name': 'mark'}, validator=v)
    assert_fail({"name": 1}, validator=v)

    # test that unknown fields are not allowed if allow_unknown is False
    v.allow_unknown = False
    assert_fail({'name': 'mark'}, validator=v)


def test_unknown_key_dict(validator):
    # https://github.com/pyeve/cerberus/issues/177
    validator.allow_unknown = True
    document = {'a_dict': {'foo': 'foo_value', 'bar': 25}}
    assert_success(document, {}, validator=validator)


def test_unknown_key_list(validator):
    # https://github.com/pyeve/cerberus/issues/177
    validator.allow_unknown = True
    document = {'a_dict': ['foo', 'bar']}
    assert_success(document, {}, validator=validator)


def test_unknown_keys_list_of_dicts(validator):
    # test that allow_unknown is honored even for subdicts in lists.
    # https://github.com/pyeve/cerberus/issues/67.
    validator.allow_unknown = True
    document = {'a_list_of_dicts': [{'sku': 'YZ069', 'price': 25, 'extra': True}]}
    assert_success(document, validator=validator)


def test_unknown_keys_retain_custom_rules():
    # test that allow_unknown schema respect custom validation rules.
    # https://github.com/pyeve/cerberus/issues/#66.
    class CustomValidator(Validator):
        def _validate_type_foo(self, value):
            if value == "foo":
                return True

    validator = CustomValidator({})
    validator.allow_unknown = {"type": "foo"}
    assert_success(document={"fred": "foo", "barney": "foo"}, validator=validator)


def test_nested_unknown_keys():
    schema = {
        'field1': {
            'type': 'dict',
            'allow_unknown': True,
            'schema': {'nested1': {'type': 'string'}},
        }
    }
    document = {'field1': {'nested1': 'foo', 'arb1': 'bar', 'arb2': 42}}
    assert_success(document=document, schema=schema)

    schema['field1']['allow_unknown'] = {'type': 'string'}
    assert_fail(document=document, schema=schema)


def test_novalidate_noerrors(validator):
    """
    In v0.1.0 and below `self.errors` raised an exception if no
    validation had been performed yet.
    """
    assert validator.errors == {}


def test_callable_validator():
    """
    Validator instance is callable, functions as a shorthand
    passthrough to validate()
    """
    schema = {'test_field': {'type': 'string'}}
    v = Validator(schema)
    assert v.validate({'test_field': 'foo'})
    assert v({'test_field': 'foo'})
    assert not v.validate({'test_field': 1})
    assert not v({'test_field': 1})


def test_dependencies_field():
    schema = {'test_field': {'dependencies': 'foo'}, 'foo': {'type': 'string'}}
    assert_success({'test_field': 'foobar', 'foo': 'bar'}, schema)
    assert_fail({'test_field': 'foobar'}, schema)


def test_dependencies_list():
    schema = {
        'test_field': {'dependencies': ['foo', 'bar']},
        'foo': {'type': 'string'},
        'bar': {'type': 'string'},
    }
    assert_success({'test_field': 'foobar', 'foo': 'bar', 'bar': 'foo'}, schema)
    assert_fail({'test_field': 'foobar', 'foo': 'bar'}, schema)


def test_dependencies_list_with_required_field():
    schema = {
        'test_field': {'required': True, 'dependencies': ['foo', 'bar']},
        'foo': {'type': 'string'},
        'bar': {'type': 'string'},
    }
    # False: all dependencies missing
    assert_fail({'test_field': 'foobar'}, schema)
    # False: one of dependencies missing
    assert_fail({'test_field': 'foobar', 'foo': 'bar'}, schema)
    # False: one of dependencies missing
    assert_fail({'test_field': 'foobar', 'bar': 'foo'}, schema)
    # False: dependencies are validated and field is required
    assert_fail({'foo': 'bar', 'bar': 'foo'}, schema)
    # False: All dependencies are optional but field is still required
    assert_fail({}, schema)
    # True: dependency missing
    assert_fail({'foo': 'bar'}, schema)
    # True: dependencies are validated but field is not required
    schema['test_field']['required'] = False
    assert_success({'foo': 'bar', 'bar': 'foo'}, schema)


def test_dependencies_list_with_subodcuments_fields():
    schema = {
        'test_field': {'dependencies': ['a_dict.foo', 'a_dict.bar']},
        'a_dict': {
            'type': 'dict',
            'schema': {'foo': {'type': 'string'}, 'bar': {'type': 'string'}},
        },
    }
    assert_success(
        {'test_field': 'foobar', 'a_dict': {'foo': 'foo', 'bar': 'bar'}}, schema
    )
    assert_fail({'test_field': 'foobar', 'a_dict': {}}, schema)
    assert_fail({'test_field': 'foobar', 'a_dict': {'foo': 'foo'}}, schema)


def test_dependencies_dict():
    schema = {
        'test_field': {'dependencies': {'foo': 'foo', 'bar': 'bar'}},
        'foo': {'type': 'string'},
        'bar': {'type': 'string'},
    }
    assert_success({'test_field': 'foobar', 'foo': 'foo', 'bar': 'bar'}, schema)
    assert_fail({'test_field': 'foobar', 'foo': 'foo'}, schema)
    assert_fail({'test_field': 'foobar', 'foo': 'bar'}, schema)
    assert_fail({'test_field': 'foobar', 'bar': 'bar'}, schema)
    assert_fail({'test_field': 'foobar', 'bar': 'foo'}, schema)
    assert_fail({'test_field': 'foobar'}, schema)


def test_dependencies_dict_with_required_field():
    schema = {
        'test_field': {'required': True, 'dependencies': {'foo': 'foo', 'bar': 'bar'}},
        'foo': {'type': 'string'},
        'bar': {'type': 'string'},
    }
    # False: all dependencies missing
    assert_fail({'test_field': 'foobar'}, schema)
    # False: one of dependencies missing
    assert_fail({'test_field': 'foobar', 'foo': 'foo'}, schema)
    assert_fail({'test_field': 'foobar', 'bar': 'bar'}, schema)
    # False: dependencies are validated and field is required
    assert_fail({'foo': 'foo', 'bar': 'bar'}, schema)
    # False: All dependencies are optional, but field is still required
    assert_fail({}, schema)
    # False: dependency missing
    assert_fail({'foo': 'bar'}, schema)

    assert_success({'test_field': 'foobar', 'foo': 'foo', 'bar': 'bar'}, schema)

    # True: dependencies are validated but field is not required
    schema['test_field']['required'] = False
    assert_success({'foo': 'bar', 'bar': 'foo'}, schema)


def test_dependencies_field_satisfy_nullable_field():
    # https://github.com/pyeve/cerberus/issues/305
    schema = {'foo': {'nullable': True}, 'bar': {'dependencies': 'foo'}}

    assert_success({'foo': None, 'bar': 1}, schema)
    assert_success({'foo': None}, schema)
    assert_fail({'bar': 1}, schema)


def test_dependencies_field_with_mutually_dependent_nullable_fields():
    # https://github.com/pyeve/cerberus/pull/306
    schema = {
        'foo': {'dependencies': 'bar', 'nullable': True},
        'bar': {'dependencies': 'foo', 'nullable': True},
    }
    assert_success({'foo': None, 'bar': None}, schema)
    assert_success({'foo': 1, 'bar': 1}, schema)
    assert_success({'foo': None, 'bar': 1}, schema)
    assert_fail({'foo': None}, schema)
    assert_fail({'foo': 1}, schema)


def test_dependencies_dict_with_subdocuments_fields():
    schema = {
        'test_field': {
            'dependencies': {'a_dict.foo': ['foo', 'bar'], 'a_dict.bar': 'bar'}
        },
        'a_dict': {
            'type': 'dict',
            'schema': {'foo': {'type': 'string'}, 'bar': {'type': 'string'}},
        },
    }
    assert_success(
        {'test_field': 'foobar', 'a_dict': {'foo': 'foo', 'bar': 'bar'}}, schema
    )
    assert_success(
        {'test_field': 'foobar', 'a_dict': {'foo': 'bar', 'bar': 'bar'}}, schema
    )
    assert_fail({'test_field': 'foobar', 'a_dict': {}}, schema)
    assert_fail(
        {'test_field': 'foobar', 'a_dict': {'foo': 'foo', 'bar': 'foo'}}, schema
    )
    assert_fail({'test_field': 'foobar', 'a_dict': {'bar': 'foo'}}, schema)
    assert_fail({'test_field': 'foobar', 'a_dict': {'bar': 'bar'}}, schema)


def test_root_relative_dependencies():
    # https://github.com/pyeve/cerberus/issues/288
    subschema = {'version': {'dependencies': '^repo'}}
    schema = {'package': {'allow_unknown': True, 'schema': subschema}, 'repo': {}}
    assert_fail(
        {'package': {'repo': 'somewhere', 'version': 0}},
        schema,
        error=('package', ('package', 'schema'), errors.MAPPING_SCHEMA, subschema),
        child_errors=[
            (
                ('package', 'version'),
                ('package', 'schema', 'version', 'dependencies'),
                errors.DEPENDENCIES_FIELD,
                '^repo',
                ('^repo',),
            )
        ],
    )
    assert_success({'repo': 'somewhere', 'package': {'version': 1}}, schema)


def test_dependencies_errors():
    v = Validator(
        {
            'field1': {'required': False},
            'field2': {'required': True, 'dependencies': {'field1': ['one', 'two']}},
        }
    )
    assert_fail(
        {'field1': 'three', 'field2': 7},
        validator=v,
        error=(
            'field2',
            ('field2', 'dependencies'),
            errors.DEPENDENCIES_FIELD_VALUE,
            {'field1': ['one', 'two']},
            ({'field1': 'three'},),
        ),
    )


def test_options_passed_to_nested_validators(validator):
    validator.schema = {
        'sub_dict': {'type': 'dict', 'schema': {'foo': {'type': 'string'}}}
    }
    validator.allow_unknown = True
    assert_success({'sub_dict': {'foo': 'bar', 'unknown': True}}, validator=validator)


def test_self_root_document():
    """ Make sure self.root_document is always the root document.
    See:
    * https://github.com/pyeve/cerberus/pull/42
    * https://github.com/pyeve/eve/issues/295
    """

    class MyValidator(Validator):
        def _validate_root_doc(self, root_doc, field, value):
            """ {'type': 'boolean'} """
            if 'sub' not in self.root_document or len(self.root_document['sub']) != 2:
                self._error(field, 'self.context is not the root doc!')

    schema = {
        'sub': {
            'type': 'list',
            'root_doc': True,
            'schema': {
                'type': 'dict',
                'schema': {'foo': {'type': 'string', 'root_doc': True}},
            },
        }
    }
    assert_success(
        {'sub': [{'foo': 'bar'}, {'foo': 'baz'}]}, validator=MyValidator(schema)
    )


def test_validator_rule(validator):
    def validate_name(field, value, error):
        if not value.islower():
            error(field, 'must be lowercase')

    validator.schema = {
        'name': {'validator': validate_name},
        'age': {'type': 'integer'},
    }

    assert_fail(
        {'name': 'ItsMe', 'age': 2},
        validator=validator,
        error=('name', (), errors.CUSTOM, None, ('must be lowercase',)),
    )
    assert validator.errors == {'name': ['must be lowercase']}
    assert_success({'name': 'itsme', 'age': 2}, validator=validator)


def test_validated(validator):
    validator.schema = {'property': {'type': 'string'}}
    document = {'property': 'string'}
    assert validator.validated(document) == document
    document = {'property': 0}
    assert validator.validated(document) is None


def test_anyof():
    # prop1 must be either a number between 0 and 10
    schema = {'prop1': {'min': 0, 'max': 10}}
    doc = {'prop1': 5}

    assert_success(doc, schema)

    # prop1 must be either a number between 0 and 10 or 100 and 110
    schema = {'prop1': {'anyof': [{'min': 0, 'max': 10}, {'min': 100, 'max': 110}]}}
    doc = {'prop1': 105}

    assert_success(doc, schema)

    # prop1 must be either a number between 0 and 10 or 100 and 110
    schema = {'prop1': {'anyof': [{'min': 0, 'max': 10}, {'min': 100, 'max': 110}]}}
    doc = {'prop1': 50}

    assert_fail(doc, schema)

    # prop1 must be an integer that is either be
    # greater than or equal to 0, or greater than or equal to 10
    schema = {'prop1': {'type': 'integer', 'anyof': [{'min': 0}, {'min': 10}]}}
    assert_success({'prop1': 10}, schema)
    # test that intermediate schemas do not sustain
    assert 'type' not in schema['prop1']['anyof'][0]
    assert 'type' not in schema['prop1']['anyof'][1]
    assert 'allow_unknown' not in schema['prop1']['anyof'][0]
    assert 'allow_unknown' not in schema['prop1']['anyof'][1]
    assert_success({'prop1': 5}, schema)

    exp_child_errors = [
        (('prop1',), ('prop1', 'anyof', 0, 'min'), errors.MIN_VALUE, 0),
        (('prop1',), ('prop1', 'anyof', 1, 'min'), errors.MIN_VALUE, 10),
    ]
    assert_fail(
        {'prop1': -1},
        schema,
        error=(('prop1',), ('prop1', 'anyof'), errors.ANYOF, [{'min': 0}, {'min': 10}]),
        child_errors=exp_child_errors,
    )
    doc = {'prop1': 5.5}
    assert_fail(doc, schema)
    doc = {'prop1': '5.5'}
    assert_fail(doc, schema)


def test_allof():
    # prop1 has to be a float between 0 and 10
    schema = {'prop1': {'allof': [{'type': 'float'}, {'min': 0}, {'max': 10}]}}
    doc = {'prop1': -1}
    assert_fail(doc, schema)
    doc = {'prop1': 5}
    assert_success(doc, schema)
    doc = {'prop1': 11}
    assert_fail(doc, schema)

    # prop1 has to be a float and an integer
    schema = {'prop1': {'allof': [{'type': 'float'}, {'type': 'integer'}]}}
    doc = {'prop1': 11}
    assert_success(doc, schema)
    doc = {'prop1': 11.5}
    assert_fail(doc, schema)
    doc = {'prop1': '11'}
    assert_fail(doc, schema)


def test_unicode_allowed():
    # issue 280
    doc = {'letters': u'♄εℓł☺'}

    schema = {'letters': {'type': 'string', 'allowed': ['a', 'b', 'c']}}
    assert_fail(doc, schema)

    schema = {'letters': {'type': 'string', 'allowed': [u'♄εℓł☺']}}
    assert_success(doc, schema)

    schema = {'letters': {'type': 'string', 'allowed': ['♄εℓł☺']}}
    doc = {'letters': '♄εℓł☺'}
    assert_success(doc, schema)


@mark.skipif(sys.version_info[0] < 3, reason='requires python 3.x')
def test_unicode_allowed_py3():
    """ All strings are unicode in Python 3.x. Input doc and schema
    have equal strings and validation yield success."""

    # issue 280
    doc = {'letters': u'♄εℓł☺'}
    schema = {'letters': {'type': 'string', 'allowed': ['♄εℓł☺']}}
    assert_success(doc, schema)


@mark.skipif(sys.version_info[0] > 2, reason='requires python 2.x')
def test_unicode_allowed_py2():
    """ Python 2.x encodes value of allowed using default encoding if
    the string includes characters outside ASCII range. Produced string
    does not match input which is an unicode string."""

    # issue 280
    doc = {'letters': u'♄εℓł☺'}
    schema = {'letters': {'type': 'string', 'allowed': ['♄εℓł☺']}}
    assert_fail(doc, schema)


def test_oneof():
    # prop1 can only only be:
    # - greater than 10
    # - greater than 0
    # - equal to -5, 5, or 15

    schema = {
        'prop1': {
            'type': 'integer',
            'oneof': [{'min': 0}, {'min': 10}, {'allowed': [-5, 5, 15]}],
        }
    }

    # document is not valid
    # prop1 not greater than 0, 10 or equal to -5
    doc = {'prop1': -1}
    assert_fail(doc, schema)

    # document is valid
    # prop1 is less then 0, but is -5
    doc = {'prop1': -5}
    assert_success(doc, schema)

    # document is valid
    # prop1 greater than 0
    doc = {'prop1': 1}
    assert_success(doc, schema)

    # document is not valid
    # prop1 is greater than 0
    # and equal to 5
    doc = {'prop1': 5}
    assert_fail(doc, schema)

    # document is not valid
    # prop1 is greater than 0
    # and greater than 10
    doc = {'prop1': 11}
    assert_fail(doc, schema)

    # document is not valid
    # prop1 is greater than 0
    # and greater than 10
    # and equal to 15
    doc = {'prop1': 15}
    assert_fail(doc, schema)


def test_noneof():
    # prop1 can not be:
    # - greater than 10
    # - greater than 0
    # - equal to -5, 5, or 15

    schema = {
        'prop1': {
            'type': 'integer',
            'noneof': [{'min': 0}, {'min': 10}, {'allowed': [-5, 5, 15]}],
        }
    }

    # document is valid
    doc = {'prop1': -1}
    assert_success(doc, schema)

    # document is not valid
    # prop1 is equal to -5
    doc = {'prop1': -5}
    assert_fail(doc, schema)

    # document is not valid
    # prop1 greater than 0
    doc = {'prop1': 1}
    assert_fail(doc, schema)

    # document is not valid
    doc = {'prop1': 5}
    assert_fail(doc, schema)

    # document is not valid
    doc = {'prop1': 11}
    assert_fail(doc, schema)

    # document is not valid
    # and equal to 15
    doc = {'prop1': 15}
    assert_fail(doc, schema)


def test_anyof_allof():
    # prop1 can be any number outside of [0-10]
    schema = {
        'prop1': {
            'allof': [
                {'anyof': [{'type': 'float'}, {'type': 'integer'}]},
                {'anyof': [{'min': 10}, {'max': 0}]},
            ]
        }
    }

    doc = {'prop1': 11}
    assert_success(doc, schema)
    doc = {'prop1': -1}
    assert_success(doc, schema)
    doc = {'prop1': 5}
    assert_fail(doc, schema)

    doc = {'prop1': 11.5}
    assert_success(doc, schema)
    doc = {'prop1': -1.5}
    assert_success(doc, schema)
    doc = {'prop1': 5.5}
    assert_fail(doc, schema)

    doc = {'prop1': '5.5'}
    assert_fail(doc, schema)


def test_anyof_schema(validator):
    # test that a list of schemas can be specified.

    valid_parts = [
        {'schema': {'model number': {'type': 'string'}, 'count': {'type': 'integer'}}},
        {'schema': {'serial number': {'type': 'string'}, 'count': {'type': 'integer'}}},
    ]
    valid_item = {'type': ['dict', 'string'], 'anyof': valid_parts}
    schema = {'parts': {'type': 'list', 'schema': valid_item}}
    document = {
        'parts': [
            {'model number': 'MX-009', 'count': 100},
            {'serial number': '898-001'},
            'misc',
        ]
    }

    # document is valid. each entry in 'parts' matches a type or schema
    assert_success(document, schema, validator=validator)

    document['parts'].append({'product name': "Monitors", 'count': 18})
    # document is invalid. 'product name' does not match any valid schemas
    assert_fail(document, schema, validator=validator)

    document['parts'].pop()
    # document is valid again
    assert_success(document, schema, validator=validator)

    document['parts'].append({'product name': "Monitors", 'count': 18})
    document['parts'].append(10)
    # and invalid. numbers are not allowed.

    exp_child_errors = [
        (('parts', 3), ('parts', 'schema', 'anyof'), errors.ANYOF, valid_parts),
        (
            ('parts', 4),
            ('parts', 'schema', 'type'),
            errors.BAD_TYPE,
            ['dict', 'string'],
        ),
    ]

    _errors = assert_fail(
        document,
        schema,
        validator=validator,
        error=('parts', ('parts', 'schema'), errors.SEQUENCE_SCHEMA, valid_item),
        child_errors=exp_child_errors,
    )
    assert_not_has_error(
        _errors, ('parts', 4), ('parts', 'schema', 'anyof'), errors.ANYOF, valid_parts
    )

    # tests errors.BasicErrorHandler's tree representation
    v_errors = validator.errors
    assert 'parts' in v_errors
    assert 3 in v_errors['parts'][-1]
    assert v_errors['parts'][-1][3][0] == "no definitions validate"
    scope = v_errors['parts'][-1][3][-1]
    assert 'anyof definition 0' in scope
    assert 'anyof definition 1' in scope
    assert scope['anyof definition 0'] == [{"product name": ["unknown field"]}]
    assert scope['anyof definition 1'] == [{"product name": ["unknown field"]}]
    assert v_errors['parts'][-1][4] == ["must be of ['dict', 'string'] type"]


def test_anyof_2():
    # these two schema should be the same
    schema1 = {
        'prop': {
            'anyof': [
                {'type': 'dict', 'schema': {'val': {'type': 'integer'}}},
                {'type': 'dict', 'schema': {'val': {'type': 'string'}}},
            ]
        }
    }
    schema2 = {
        'prop': {
            'type': 'dict',
            'anyof': [
                {'schema': {'val': {'type': 'integer'}}},
                {'schema': {'val': {'type': 'string'}}},
            ],
        }
    }

    doc = {'prop': {'val': 0}}
    assert_success(doc, schema1)
    assert_success(doc, schema2)

    doc = {'prop': {'val': '0'}}
    assert_success(doc, schema1)
    assert_success(doc, schema2)

    doc = {'prop': {'val': 1.1}}
    assert_fail(doc, schema1)
    assert_fail(doc, schema2)


def test_anyof_type():
    schema = {'anyof_type': {'anyof_type': ['string', 'integer']}}
    assert_success({'anyof_type': 'bar'}, schema)
    assert_success({'anyof_type': 23}, schema)


def test_oneof_schema():
    schema = {
        'oneof_schema': {
            'type': 'dict',
            'oneof_schema': [
                {'digits': {'type': 'integer', 'min': 0, 'max': 99}},
                {'text': {'type': 'string', 'regex': '^[0-9]{2}$'}},
            ],
        }
    }
    assert_success({'oneof_schema': {'digits': 19}}, schema)
    assert_success({'oneof_schema': {'text': '84'}}, schema)
    assert_fail({'oneof_schema': {'digits': 19, 'text': '84'}}, schema)


def test_nested_oneof_type():
    schema = {
        'nested_oneof_type': {'valuesrules': {'oneof_type': ['string', 'integer']}}
    }
    assert_success({'nested_oneof_type': {'foo': 'a'}}, schema)
    assert_success({'nested_oneof_type': {'bar': 3}}, schema)


def test_nested_oneofs(validator):
    validator.schema = {
        'abc': {
            'type': 'dict',
            'oneof_schema': [
                {
                    'foo': {
                        'type': 'dict',
                        'schema': {'bar': {'oneof_type': ['integer', 'float']}},
                    }
                },
                {'baz': {'type': 'string'}},
            ],
        }
    }

    document = {'abc': {'foo': {'bar': 'bad'}}}

    expected_errors = {
        'abc': [
            'none or more than one rule validate',
            {
                'oneof definition 0': [
                    {
                        'foo': [
                            {
                                'bar': [
                                    'none or more than one rule validate',
                                    {
                                        'oneof definition 0': [
                                            'must be of integer type'
                                        ],
                                        'oneof definition 1': ['must be of float type'],
                                    },
                                ]
                            }
                        ]
                    }
                ],
                'oneof definition 1': [{'foo': ['unknown field']}],
            },
        ]
    }

    assert_fail(document, validator=validator)
    assert validator.errors == expected_errors


def test_no_of_validation_if_type_fails(validator):
    valid_parts = [
        {'schema': {'model number': {'type': 'string'}, 'count': {'type': 'integer'}}},
        {'schema': {'serial number': {'type': 'string'}, 'count': {'type': 'integer'}}},
    ]
    validator.schema = {'part': {'type': ['dict', 'string'], 'anyof': valid_parts}}
    document = {'part': 10}
    _errors = assert_fail(document, validator=validator)
    assert len(_errors) == 1


def test_issue_107(validator):
    schema = {
        'info': {
            'type': 'dict',
            'schema': {'name': {'type': 'string', 'required': True}},
        }
    }
    document = {'info': {'name': 'my name'}}
    assert_success(document, schema, validator=validator)

    v = Validator(schema)
    assert_success(document, schema, v)
    # it once was observed that this behaves other than the previous line
    assert v.validate(document)


def test_dont_type_validate_nulled_values(validator):
    assert_fail({'an_integer': None}, validator=validator)
    assert validator.errors == {'an_integer': ['null value not allowed']}


def test_dependencies_error(validator):
    schema = {
        'field1': {'required': False},
        'field2': {'required': True, 'dependencies': {'field1': ['one', 'two']}},
    }
    validator.validate({'field2': 7}, schema)
    exp_msg = errors.BasicErrorHandler.messages[
        errors.DEPENDENCIES_FIELD_VALUE.code
    ].format(field='field2', constraint={'field1': ['one', 'two']})
    assert validator.errors == {'field2': [exp_msg]}


def test_dependencies_on_boolean_field_with_one_value():
    # https://github.com/pyeve/cerberus/issues/138
    schema = {
        'deleted': {'type': 'boolean'},
        'text': {'dependencies': {'deleted': False}},
    }
    try:
        assert_success({'text': 'foo', 'deleted': False}, schema)
        assert_fail({'text': 'foo', 'deleted': True}, schema)
        assert_fail({'text': 'foo'}, schema)
    except TypeError as e:
        if str(e) == "argument of type 'bool' is not iterable":
            raise AssertionError(
                "Bug #138 still exists, couldn't use boolean in dependency "
                "without putting it in a list.\n"
                "'some_field': True vs 'some_field: [True]"
            )
        else:
            raise


def test_dependencies_on_boolean_field_with_value_in_list():
    # https://github.com/pyeve/cerberus/issues/138
    schema = {
        'deleted': {'type': 'boolean'},
        'text': {'dependencies': {'deleted': [False]}},
    }

    assert_success({'text': 'foo', 'deleted': False}, schema)
    assert_fail({'text': 'foo', 'deleted': True}, schema)
    assert_fail({'text': 'foo'}, schema)


def test_document_path():
    class DocumentPathTester(Validator):
        def _validate_trail(self, constraint, field, value):
            """ {'type': 'boolean'} """
            test_doc = self.root_document
            for crumb in self.document_path:
                test_doc = test_doc[crumb]
            assert test_doc == self.document

    v = DocumentPathTester()
    schema = {'foo': {'schema': {'bar': {'trail': True}}}}
    document = {'foo': {'bar': {}}}
    assert_success(document, schema, validator=v)


def test_excludes():
    schema = {
        'this_field': {'type': 'dict', 'excludes': 'that_field'},
        'that_field': {'type': 'dict'},
    }
    assert_success({'this_field': {}}, schema)
    assert_success({'that_field': {}}, schema)
    assert_success({}, schema)
    assert_fail({'that_field': {}, 'this_field': {}}, schema)


def test_mutual_excludes():
    schema = {
        'this_field': {'type': 'dict', 'excludes': 'that_field'},
        'that_field': {'type': 'dict', 'excludes': 'this_field'},
    }
    assert_success({'this_field': {}}, schema)
    assert_success({'that_field': {}}, schema)
    assert_success({}, schema)
    assert_fail({'that_field': {}, 'this_field': {}}, schema)


def test_required_excludes():
    schema = {
        'this_field': {'type': 'dict', 'excludes': 'that_field', 'required': True},
        'that_field': {'type': 'dict', 'excludes': 'this_field', 'required': True},
    }
    assert_success({'this_field': {}}, schema, update=False)
    assert_success({'that_field': {}}, schema, update=False)
    assert_fail({}, schema)
    assert_fail({'that_field': {}, 'this_field': {}}, schema)


def test_multiples_exclusions():
    schema = {
        'this_field': {'type': 'dict', 'excludes': ['that_field', 'bazo_field']},
        'that_field': {'type': 'dict', 'excludes': 'this_field'},
        'bazo_field': {'type': 'dict'},
    }
    assert_success({'this_field': {}}, schema)
    assert_success({'that_field': {}}, schema)
    assert_fail({'this_field': {}, 'that_field': {}}, schema)
    assert_fail({'this_field': {}, 'bazo_field': {}}, schema)
    assert_fail({'that_field': {}, 'this_field': {}, 'bazo_field': {}}, schema)
    assert_success({'that_field': {}, 'bazo_field': {}}, schema)


def test_bad_excludes_fields(validator):
    validator.schema = {
        'this_field': {
            'type': 'dict',
            'excludes': ['that_field', 'bazo_field'],
            'required': True,
        },
        'that_field': {'type': 'dict', 'excludes': 'this_field', 'required': True},
    }
    assert_fail({'that_field': {}, 'this_field': {}}, validator=validator)
    handler = errors.BasicErrorHandler
    assert validator.errors == {
        'that_field': [
            handler.messages[errors.EXCLUDES_FIELD.code].format(
                "'this_field'", field="that_field"
            )
        ],
        'this_field': [
            handler.messages[errors.EXCLUDES_FIELD.code].format(
                "'that_field', 'bazo_field'", field="this_field"
            )
        ],
    }


def test_boolean_is_not_a_number():
    # https://github.com/pyeve/cerberus/issues/144
    assert_fail({'value': True}, {'value': {'type': 'number'}})


def test_min_max_date():
    schema = {'date': {'min': date(1900, 1, 1), 'max': date(1999, 12, 31)}}
    assert_success({'date': date(1945, 5, 8)}, schema)
    assert_fail({'date': date(1871, 5, 10)}, schema)


def test_dict_length():
    schema = {'dict': {'minlength': 1}}
    assert_fail({'dict': {}}, schema)
    assert_success({'dict': {'foo': 'bar'}}, schema)


def test_forbidden():
    schema = {'user': {'forbidden': ['root', 'admin']}}
    assert_fail({'user': 'admin'}, schema)
    assert_success({'user': 'alice'}, schema)


def test_mapping_with_sequence_schema():
    schema = {'list': {'schema': {'allowed': ['a', 'b', 'c']}}}
    document = {'list': {'is_a': 'mapping'}}
    assert_fail(
        document,
        schema,
        error=(
            'list',
            ('list', 'schema'),
            errors.BAD_TYPE_FOR_SCHEMA,
            schema['list']['schema'],
        ),
    )


def test_sequence_with_mapping_schema():
    schema = {'list': {'schema': {'foo': {'allowed': ['a', 'b', 'c']}}, 'type': 'dict'}}
    document = {'list': ['a', 'b', 'c']}
    assert_fail(document, schema)


def test_type_error_aborts_validation():
    schema = {'foo': {'type': 'string', 'allowed': ['a']}}
    document = {'foo': 0}
    assert_fail(
        document, schema, error=('foo', ('foo', 'type'), errors.BAD_TYPE, 'string')
    )


def test_dependencies_in_oneof():
    # https://github.com/pyeve/cerberus/issues/241
    schema = {
        'a': {
            'type': 'integer',
            'oneof': [
                {'allowed': [1], 'dependencies': 'b'},
                {'allowed': [2], 'dependencies': 'c'},
            ],
        },
        'b': {},
        'c': {},
    }
    assert_success({'a': 1, 'b': 'foo'}, schema)
    assert_success({'a': 2, 'c': 'bar'}, schema)
    assert_fail({'a': 1, 'c': 'foo'}, schema)
    assert_fail({'a': 2, 'b': 'bar'}, schema)


def test_allow_unknown_with_oneof_rules(validator):
    # https://github.com/pyeve/cerberus/issues/251
    schema = {
        'test': {
            'oneof': [
                {
                    'type': 'dict',
                    'allow_unknown': True,
                    'schema': {'known': {'type': 'string'}},
                },
                {'type': 'dict', 'schema': {'known': {'type': 'string'}}},
            ]
        }
    }
    # check regression and that allow unknown does not cause any different
    # than expected behaviour for one-of.
    document = {'test': {'known': 's'}}
    validator(document, schema)
    _errors = validator._errors
    assert len(_errors) == 1
    assert_has_error(
        _errors, 'test', ('test', 'oneof'), errors.ONEOF, schema['test']['oneof']
    )
    assert len(_errors[0].child_errors) == 0
    # check that allow_unknown is actually applied
    document = {'test': {'known': 's', 'unknown': 'asd'}}
    assert_success(document, validator=validator)


@mark.parametrize('constraint', (('Graham Chapman', 'Eric Idle'), 'Terry Gilliam'))
def test_contains(constraint):
    validator = Validator({'actors': {'contains': constraint}})

    document = {'actors': ('Graham Chapman', 'Eric Idle', 'Terry Gilliam')}
    assert validator(document)

    document = {'actors': ('Eric idle', 'Terry Jones', 'John Cleese', 'Michael Palin')}
    assert not validator(document)
    assert errors.MISSING_MEMBERS in validator.document_error_tree['actors']
    missing_actors = validator.document_error_tree['actors'][
        errors.MISSING_MEMBERS
    ].info[0]
    assert any(x in missing_actors for x in ('Eric Idle', 'Terry Gilliam'))


<<<<<<< HEAD
def test_can_add_dict_to_error():
    class MyValidator(Validator):
        def _validate_isodd(self, isodd, field, value):
            """ {'type': 'boolean'} """
            message = {'message': 'not odd', 'suggestion': 'add/subtract one'}
            if isodd and not bool(value & 1):
                self._error(field, message)

    schema = {'test_field': {'isodd': True}}
    validator = MyValidator(schema)
    validator.validate({'test_field': 8}, schema)
=======
def test_can_update_document_under_validation():
    class MyValidator(Validator):
        def _validate_is_witch(self, is_witch, field, value):
            """ {'type': 'boolean'} """
            # If you have to ask, she's a witch
            if is_witch:
                self._error(field, 'Burn her!')
                self.document['duck_weight'] = True

    schema = {'candidate': {'is_witch': True}}
    validator = MyValidator(schema)

    try:
        validator.validate({'candidate': 'Connie Booth'}, schema)
    except RuntimeError:
        fail('Cannot modify document under validation')
>>>>>>> a9865709
<|MERGE_RESOLUTION|>--- conflicted
+++ resolved
@@ -1840,7 +1840,6 @@
     assert any(x in missing_actors for x in ('Eric Idle', 'Terry Gilliam'))
 
 
-<<<<<<< HEAD
 def test_can_add_dict_to_error():
     class MyValidator(Validator):
         def _validate_isodd(self, isodd, field, value):
@@ -1852,7 +1851,8 @@
     schema = {'test_field': {'isodd': True}}
     validator = MyValidator(schema)
     validator.validate({'test_field': 8}, schema)
-=======
+
+
 def test_can_update_document_under_validation():
     class MyValidator(Validator):
         def _validate_is_witch(self, is_witch, field, value):
@@ -1868,5 +1868,4 @@
     try:
         validator.validate({'candidate': 'Connie Booth'}, schema)
     except RuntimeError:
-        fail('Cannot modify document under validation')
->>>>>>> a9865709
+        fail('Cannot modify document under validation')