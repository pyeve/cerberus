--- conflicted
+++ resolved
@@ -763,7 +763,6 @@
 
         self.assertSuccess({'name': 'itsme', 'age': 2}, validator=v)
 
-<<<<<<< HEAD
     def test_coerce(self):
         schema = {
             'amount': {'coerce': int}
@@ -796,7 +795,7 @@
         v = Validator(schema)
         self.assertFalse(v.validate({'name': 1234}))
         self.assertError('name', errors.ERROR_COERCION_FAILED % 'name', v)
-=======
+
 
 class InheritedValidator(Validator):
     def __init__(self, *args, **kwargs):
@@ -831,5 +830,4 @@
         self.assertSuccess(document, schema)
 
         document = {'environment': ['VARIABLE=FOO']}
-        self.assertSuccess(document, schema)
->>>>>>> 8d92c756
+        self.assertSuccess(document, schema)